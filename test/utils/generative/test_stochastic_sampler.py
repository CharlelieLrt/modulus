--- conflicted
+++ resolved
@@ -20,12 +20,6 @@
 from pytest_utils import import_or_fail
 from torch import Tensor
 
-<<<<<<< HEAD
-from modulus.utils.generative import stochastic_sampler
-from modulus.utils.patching import DeterministicPatching
-
-=======
->>>>>>> e6d7b02f
 
 # Mock network class
 class MockNet:
@@ -48,17 +42,12 @@
         return x * 0.9
 
 
-<<<<<<< HEAD
-# The test function for edm_sampler without patching
-def test_stochastic_sampler():
-=======
 # The test function for edm_sampler
 @import_or_fail("cftime")
 def test_stochastic_sampler(pytestconfig):
 
     from modulus.utils.generative import stochastic_sampler
 
->>>>>>> e6d7b02f
     net = MockNet()
     latents = torch.randn(2, 3, 448, 448)  # Mock latents
     img_lr = torch.randn(2, 3, 112, 112)  # Mock low-res image
@@ -126,141 +115,19 @@
     ), "Churn output shape does not match expected shape"
 
 
-<<<<<<< HEAD
 # The test function for edm_sampler with rectangular domain and patching
-def test_stochastic_sampler_rectangle_patching():
+@import_or_fail("cftime")
+def test_stochastic_sampler_rectangle_patching(pytestconfig):
+    from modulus.utils.generative import stochastic_sampler
+    from modulus.utils.patching import DeterministicPatching
+
     net = MockNet()
-=======
-@import_or_fail("cftime")
-def test_image_fuse_basic(pytestconfig):
-
-    from modulus.utils.generative import image_fuse
-
-    # Basic test: No overlap, no boundary, one patch
-    batch_size = 1
-    img_shape_x = img_shape_y = 4
-    patch_shape_x = patch_shape_y = 4
-    overlap_pix = 0
-    boundary_pix = 0
-
-    input_tensor = torch.arange(1, 17).view(1, 1, 4, 4).cuda().float()
-    fused_image = image_fuse(
-        input_tensor,
-        img_shape_x,
-        img_shape_y,
-        patch_shape_x,
-        patch_shape_y,
-        batch_size,
-        overlap_pix,
-        boundary_pix,
-    )
-    assert fused_image.shape == (batch_size, 1, img_shape_x, img_shape_y)
-    expected_output = input_tensor
-    assert torch.allclose(
-        fused_image, expected_output, atol=1e-5
-    ), "Output does not match expected output."
-
-
-@import_or_fail("cftime")
-def test_image_fuse_with_boundary(pytestconfig):
-
-    from modulus.utils.generative import image_fuse
-
-    # Test with boundary pixels
-    batch_size = 1
-    img_shape_x = img_shape_y = 4
-    patch_shape_x = patch_shape_y = 6
-    overlap_pix = 0
-    boundary_pix = 1
-
-    input_tensor = torch.ones(1, 1, 6, 6).cuda().float()  # All ones for easy validation
-    fused_image = image_fuse(
-        input_tensor,
-        img_shape_x,
-        img_shape_y,
-        patch_shape_x,
-        patch_shape_y,
-        batch_size,
-        overlap_pix,
-        boundary_pix,
-    )
-    assert fused_image.shape == (batch_size, 1, img_shape_x, img_shape_y)
-    expected_output = (
-        torch.ones(1, 1, 4, 4).cuda().float()
-    )  # Expected output is just the inner 4x4 part
-    assert torch.allclose(
-        fused_image, expected_output, atol=1e-5
-    ), "Output with boundary does not match expected output."
-
-
-@import_or_fail("cftime")
-def test_image_fuse_with_multiple_batches(pytestconfig):
-
-    from modulus.utils.generative import image_fuse
-
-    # Test with multiple batches
-    batch_size = 2
-    img_shape_x = img_shape_y = 4
-    patch_shape_x = patch_shape_y = 4
-    overlap_pix = 0
-    boundary_pix = 0
-
-    input_tensor = (
-        torch.cat(
-            [
-                torch.arange(1, 17).view(1, 1, 4, 4),
-                torch.arange(17, 33).view(1, 1, 4, 4),
-            ]
-        )
-        .cuda()
-        .float()
-    )
-    input_tensor = input_tensor.repeat(2, 1, 1, 1)
-    fused_image = image_fuse(
-        input_tensor,
-        img_shape_x,
-        img_shape_y,
-        patch_shape_x,
-        patch_shape_y,
-        batch_size,
-        overlap_pix,
-        boundary_pix,
-    )
-    assert fused_image.shape == (batch_size, 1, img_shape_x, img_shape_y)
-    expected_output = (
-        torch.cat(
-            [
-                torch.arange(1, 17).view(1, 1, 4, 4),
-                torch.arange(17, 33).view(1, 1, 4, 4),
-            ]
-        )
-        .cuda()
-        .float()
-    )
-    assert torch.allclose(
-        fused_image, expected_output, atol=1e-5
-    ), "Output for multiple batches does not match expected output."
->>>>>>> e6d7b02f
 
     img_shape_y, img_shape_x = 256, 64
     patch_shape_y, patch_shape_x = 16, 8
 
-<<<<<<< HEAD
     latents = torch.randn(2, 3, img_shape_y, img_shape_x)  # Mock latents
     img_lr = torch.randn(2, 3, img_shape_y, img_shape_x)  # Mock low-res image
-=======
-@import_or_fail("cftime")
-def test_image_batching_basic(pytestconfig):
-
-    from modulus.utils.generative import image_batching
-
-    # Test with no overlap, no boundary, no input_interp
-    batch_size = 1
-    img_shape_x = img_shape_y = 4
-    patch_shape_x = patch_shape_y = 4
-    overlap_pix = 0
-    boundary_pix = 0
->>>>>>> e6d7b02f
 
     # Instantiate image patching
     patching = DeterministicPatching(
@@ -270,7 +137,6 @@
         boundary_pix=2,
     )
 
-<<<<<<< HEAD
     # Test with mean_hr conditioning
     mean_hr = torch.randn(2, 3, img_shape_y, img_shape_x)
     result_mean_hr = stochastic_sampler(
@@ -287,7 +153,91 @@
         S_min=0,
         S_max=float("inf"),
         S_noise=1,
-=======
+    )
+
+    assert (
+        result_mean_hr.shape == latents.shape
+    ), "Mean HR conditioned output shape does not match expected shape"
+
+
+@import_or_fail("cftime")
+def test_image_fuse_with_multiple_batches(pytestconfig):
+
+    from modulus.utils.generative import image_fuse
+
+    # Test with multiple batches
+    batch_size = 2
+    img_shape_x = img_shape_y = 4
+    patch_shape_x = patch_shape_y = 4
+    overlap_pix = 0
+    boundary_pix = 0
+
+    input_tensor = (
+        torch.cat(
+            [
+                torch.arange(1, 17).view(1, 1, 4, 4),
+                torch.arange(17, 33).view(1, 1, 4, 4),
+            ]
+        )
+        .cuda()
+        .float()
+    )
+    input_tensor = input_tensor.repeat(2, 1, 1, 1)
+    fused_image = image_fuse(
+        input_tensor,
+        img_shape_x,
+        img_shape_y,
+        patch_shape_x,
+        patch_shape_y,
+        batch_size,
+        overlap_pix,
+        boundary_pix,
+    )
+    assert fused_image.shape == (batch_size, 1, img_shape_x, img_shape_y)
+    expected_output = (
+        torch.cat(
+            [
+                torch.arange(1, 17).view(1, 1, 4, 4),
+                torch.arange(17, 33).view(1, 1, 4, 4),
+            ]
+        )
+        .cuda()
+        .float()
+    )
+    assert torch.allclose(
+        fused_image, expected_output, atol=1e-5
+    ), "Output for multiple batches does not match expected output."
+
+
+@import_or_fail("cftime")
+def test_image_batching_basic(pytestconfig):
+
+    from modulus.utils.generative import image_batching
+
+    # Test with no overlap, no boundary, no input_interp
+    batch_size = 1
+    img_shape_x = img_shape_y = 4
+    patch_shape_x = patch_shape_y = 4
+    overlap_pix = 0
+    boundary_pix = 0
+
+    input_tensor = torch.arange(1, 17).view(1, 1, 4, 4).cuda().float()
+    batched_images = image_batching(
+        input_tensor,
+        img_shape_x,
+        img_shape_y,
+        patch_shape_x,
+        patch_shape_y,
+        batch_size,
+        overlap_pix,
+        boundary_pix,
+    )
+    assert batched_images.shape == (batch_size, 1, patch_shape_x, patch_shape_y)
+    expected_output = input_tensor
+    assert torch.allclose(
+        batched_images, expected_output, atol=1e-5
+    ), "Batched images do not match expected output."
+
 
 @import_or_fail("cftime")
 def test_image_batching_with_boundary(pytestconfig):
@@ -311,14 +261,13 @@
         batch_size,
         overlap_pix,
         boundary_pix,
->>>>>>> e6d7b02f
-    )
-
-<<<<<<< HEAD
-    assert (
-        result_mean_hr.shape == latents.shape
-    ), "Mean HR conditioned output shape does not match expected shape"
-=======
+    )
+    assert batched_images.shape == (1, 1, patch_shape_x, patch_shape_y)
+    expected_output = torch.ones(1, 1, 6, 6).cuda().float()
+    assert torch.allclose(
+        batched_images, expected_output, atol=1e-5
+    ), "Batched images with boundary do not match expected output."
+
 
 @import_or_fail("cftime")
 def test_image_batching_with_input_interp(pytestconfig):
@@ -349,5 +298,4 @@
     expected_output = torch.cat((input_tensor, input_interp), dim=1)
     assert torch.allclose(
         batched_images, expected_output, atol=1e-5
-    ), "Batched images with input_interp do not match expected output."
->>>>>>> e6d7b02f
+    ), "Batched images with input_interp do not match expected output."